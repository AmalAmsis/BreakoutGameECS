/**
 * @file breakout_game.h
 * @brief Breakout-style game module using BAGEL ECS architecture.
 *
 * This module defines the game components, systems, and entity creation functions
 * according to the Entity-Component-System (ECS) model, implemented using BAGEL.
 * All functions and structures are documented with Doxygen-style comments
 * to support understanding and future development.
 */
#ifndef BREAKOUT_GAME_H
#define BREAKOUT_GAME_H

#include <cstdint>
//#include "SDL3_image/SDL_image.h"
#include "SDL3_image/SDL_image.h"



namespace breakout {

    using id_type = int;

    /** @brief Enum representing all possible sprite types in the game. */
    enum class eSpriteID {
        BALL = 0,
        PADDLE = 1,
        BRICK_BLUE = 2,
        BRICK_BLUE_DMG = 3,
        BRICK_PURPLE = 4,
        BRICK_PURPLE_DMG = 5,
        BRICK_YELLOW = 6,
        BRICK_YELLOW_DMG = 7,
        BRICK_ORANGE = 8,
        BRICK_ORANGE_DMG = 9,
        LASER = 10,
        STAR = 11,
        HEART = 12,
<<<<<<< HEAD
    };

    enum class ePowerUpType {
        NONE = 0,
        SHOTING_LASER = 1,
        WIDE_PADDLE = 2,
=======
        EXPEND_PADDLE = 13,
>>>>>>> fc947c7b
    };


    //----------------------------------
    // Components
    //----------------------------------

    /** @brief Position of an entity on the screen (X,Y coordinates) */
    struct Position {
        float x = 0.0f; ///< Horizontal position
        float y = 0.0f; ///< Vertical position
    };

    /** @brief Velocity vector defining movement direction and speed */
    struct Velocity {
        float dx = 0.0f; ///< Horizontal speed
        float dy = 0.0f; ///< Vertical speed
    };

    /** @brief Graphical representation of the entity. Uses sprite ID from eSpriteID enum. */
    struct Sprite {
        eSpriteID spriteID = eSpriteID::BALL;  ///< Which sprite to use when rendering
    };


    /** @brief Collider for detecting collisions with other entities */
    struct Collider {
        float width = 0.0f;
        float height = 0.0f;
    };

    /** @brief Tracks how many hits a brick can take before breaking */
    struct BrickHealth {
        int hits = 1; ///< Number of remaining hits (1 by default)
    };

    /** @brief Indicates paddle is controlled by player; includes control keys */
    struct PaddleControl {
        int keyLeft = -1;  ///< Key code to move left
        int keyRight = -1; ///< Key code to move right
    };

    /** @brief Tag component to identify the ball */
    struct BallTag {};

    /** @brief Type of power-up available or collected */
    struct PowerUpType {
        ePowerUpType powerUp= ePowerUpType::NONE;
    };

    /** @brief Temporary effect applied to the entity, with duration */
    struct TimedEffect {
        float remaining = 0.0f; ///< Remaining time for power-up
    };

    /** @brief Number of lives remaining for the player */
    struct LifeCount {
        int lives = 3; ///< Default lives count
    };

    /** @brief Current score accumulated by the player */
    struct Score {
        int points = 0; ///< Score value
    };

    /** @brief Marks an entity to be removed from the game */
    struct DestroyedTag {};

    /** @brief Tag component to mark the floor */
    struct FloorTag {};

    struct BreakAnimation {
        float timer = 0.0f; //seconds
    };

    /** @brief Tag for star power-up */
    struct StarPowerTag {};

    /** @brief Tag for heart power-up */
    struct HeartPowerTag {};


    /** @brief Tag to identify laser entities */
    struct LaserTag {};




    //----------------------------------
    // Systems (declarations only)
    //----------------------------------

    /**
     * @brief Updates entity positions based on velocity components.
     */
    void MovementSystem();

    /**
     * @brief Handles collisions between entities and triggers side effects.
     */
    void CollisionSystem();

    /**
     * @brief Handles player input and updates paddle position accordingly.
     */
    void PlayerControlSystem();

    /**
     * @brief Activates power-up logic and tracks timed effects.
     */
    void PowerUpSystem(float deltaTime);


    /**
     * @brief Removes entities marked with DestroyedTag.
     */
    void DestroySystem();

    /**
     * @brief Displays game information (score, lives, etc.) to the user.
     */
    void UISystem();

     /**
     * @brief Renders all entities that have both Position and Sprite components.
     *
     * @param ren The SDL renderer to use.
     * @param tex The texture sheet containing all sprites.
     */
    void RenderSystem(SDL_Renderer* ren, SDL_Texture* tex);

    void BreakAnimationSystem(float deltaTime);

    void StarSystem(float deltaTime);


    //----------------------------------
    // Entity creation functions
    //----------------------------------

    /**
     * @brief Creates a ball entity with required components.
     * @return The unique ID of the created entity.
     */
    int CreateBall();

    /**
     * @brief Creates a brick entity with specific health, sprite color, and position.
     * @param health Number of hits until the brick breaks.
     * @param color eSpriteID enum value to determine brick color.
     * @param x Horizontal position of the brick.
     * @param y Vertical position of the brick.
     * @return The unique ID of the created entity.
     */
    id_type CreateBrick(int health, eSpriteID color, float x, float y);


    /**
     * @brief Creates a paddle controlled by the player.
     * @param left Key code for moving left.
     * @param right Key code for moving right.
     * @return The unique ID of the created entity.
     */
    id_type CreatePaddle(int left, int right);

    /**
     * @brief Creates a falling power-up with a specified type.
     * @param type Power-up type identifier.
     * @return The unique ID of the created entity.
     */
     id_type CreatePowerUp(int type);

    /**
     * @brief Creates a static UI manager to track score and lives.
     * @return The unique ID of the created entity.
     */
     id_type CreateUIManager();


     void run(SDL_Renderer* ren, SDL_Texture* tex);

    /**
    * @brief Creates a floor entity that detects when the ball falls below.
    * @return The unique ID of the created entity.
    */
    id_type CreateFloor();

    /**
     * @brief Creates a full grid of bricks arranged in rows and columns.
     *
     * @param rows Number of brick rows.
     * @param cols Number of bricks per row.
     * @param health Health value assigned to each brick.
     */
    void CreateBrickGrid(int rows, int cols, int health);

    id_type CreateStar(float x, float y);

    id_type CreateHeart(float x, float y);

    id_type CreateLaser(float x, float y);

} // namespace breakout

#endif // BREAKOUT_GAME_H<|MERGE_RESOLUTION|>--- conflicted
+++ resolved
@@ -35,16 +35,13 @@
         LASER = 10,
         STAR = 11,
         HEART = 12,
-<<<<<<< HEAD
+        EXPEND_PADDLE = 13,
     };
 
     enum class ePowerUpType {
         NONE = 0,
         SHOTING_LASER = 1,
         WIDE_PADDLE = 2,
-=======
-        EXPEND_PADDLE = 13,
->>>>>>> fc947c7b
     };
 
 
