--- conflicted
+++ resolved
@@ -1,4 +1,4 @@
- /**
+/**
  * @file breakout_game.cpp
  * @brief Implementation of systems and entity creation functions using BAGEL ECS.
  *
@@ -95,8 +95,6 @@
             }
         }
     }
-<<<<<<< HEAD
-}
 
     eSpriteID getBrokenVersion(eSpriteID spriteID) {
         switch (spriteID) {
@@ -114,26 +112,13 @@
     }
         bool isColliding(const Position& a, const Collider& ca, const Position& b, const Collider& cb) {
             return (
-=======
-
-    bool isColliding(const Position& a, const Collider& ca, const Position& b, const Collider& cb) {
-        return (
->>>>>>> 93cc9e73
                 a.x < b.x + cb.width &&
                 a.x + ca.width > b.x &&
                 a.y < b.y + cb.height &&
                 a.y + ca.height > b.y
-<<<<<<< HEAD
             );
         }
 
-    /**
- * @brief Detects and handles collisions between entities that have Position and Collider components.
- *        Handles ball vs. brick/paddle/floor/star, and laser vs. brick.
- */
-=======
-        );
-    }
     /**
     * @brief Detects and handles collisions between entities in the game world.
     *
@@ -154,7 +139,6 @@
     * - Components: Position, Collider
     */
 
->>>>>>> 93cc9e73
     void CollisionSystem() {
         bagel::Mask requiredMask;
         requiredMask.set(bagel::Component<Position>::Bit);
@@ -164,11 +148,7 @@
             bagel::ent_type e1{id1};
             if (!bagel::World::mask(e1).test(requiredMask)) continue;
 
-<<<<<<< HEAD
-            // Handle laser-brick
-=======
-            // Handle laser-brick separately
->>>>>>> 93cc9e73
+            // ====== Laser vs Brick ======
             if (bagel::World::mask(e1).test(bagel::Component<LaserTag>::Bit)) {
                 for (bagel::id_type id2 = 0; id2 <= bagel::World::maxId().id; ++id2) {
                     if (id1 == id2) continue;
@@ -188,44 +168,22 @@
                     std::cout << "Laser hit brick!\n";
 
                     auto& brick = bagel::World::getComponent<BrickHealth>(e2);
-<<<<<<< HEAD
+                    if (brick.hits <= 0) continue;
                     brick.hits--;
+
                     if (brick.hits <= 0) {
                         auto& sprite = bagel::World::getComponent<Sprite>(e2);
                         sprite.spriteID = getBrokenVersion(sprite.spriteID);
-=======
-                    if (brick.hits <= 0) continue;
-                    brick.hits--;
-
-                    if (brick.hits <= 0) {
-                        auto& sprite = bagel::World::getComponent<Sprite>(e2);
-                        sprite.spriteID = static_cast<eSpriteID>(static_cast<int>(sprite.spriteID) + 1);
-
->>>>>>> 93cc9e73
+
                         if (!bagel::World::mask(e2).test(bagel::Component<BreakAnimation>::Bit)) {
                             bagel::World::addComponent(e2, breakout::BreakAnimation{0.5f});
                         }
                     }
-<<<<<<< HEAD
-
-                    bagel::World::addComponent(e1, breakout::DestroyedTag{});
-                    break;
-                }
-
-                continue;
-            }
-
-            // === Ball collisions ===
-=======
-
-                    break;
-                }
-
-                continue; // Done handling laser, skip rest
-            }
-
-            // === Ball collision starts here ===
->>>>>>> 93cc9e73
+                }
+                continue; // אחרי שסיימנו עם הלייזר, לא נמשיך לשאר סוגי ההתנגשויות
+            }
+
+            // ====== Ball collisions ======
             if (!bagel::World::mask(e1).test(bagel::Component<BallTag>::Bit)) continue;
 
             for (bagel::id_type id2 = 0; id2 <= bagel::World::maxId().id; ++id2) {
@@ -245,42 +203,29 @@
                 // --- Ball hits Brick ---
                 if (bagel::World::mask(e2).test(bagel::Component<BrickHealth>::Bit)) {
                     auto& brick = bagel::World::getComponent<BrickHealth>(e2);
-<<<<<<< HEAD
-                    brick.hits--;
-=======
                     if (brick.hits <= 0) continue;
->>>>>>> 93cc9e73
 
                     std::cout << "Ball hit brick! Entity: " << e2.id
                               << ", Remaining hits: " << brick.hits << "\n";
 
-<<<<<<< HEAD
+                    brick.hits--;
+
+                    auto& vel = bagel::World::getComponent<Velocity>(e1);
+                    vel.dy *= -1;
+
                     if (brick.hits <= 0) {
                         auto& sprite = bagel::World::getComponent<Sprite>(e2);
-                        sprite.spriteID = static_cast<eSpriteID>(static_cast<int>(sprite.spriteID) + 1);
-=======
-                    brick.hits--;
-
-                    auto& vel = bagel::World::getComponent<Velocity>(e1);
-                    vel.dy *= -1;
-
-                    if (brick.hits <= 0) {
-                        auto& sprite = bagel::World::getComponent<Sprite>(e2);
-                        sprite.spriteID = static_cast<eSpriteID>(static_cast<int>(sprite.spriteID) + 1);
-
->>>>>>> 93cc9e73
+                        sprite.spriteID = getBrokenVersion(sprite.spriteID);
+
                         if (!bagel::World::mask(e2).test(bagel::Component<BreakAnimation>::Bit)) {
                             bagel::World::addComponent(e2, breakout::BreakAnimation{0.5f});
                         }
                     }
-<<<<<<< HEAD
-
-                    // flip Y (Box2D)
+
                     auto& phys = bagel::World::getComponent<PhysicsBody>(e1);
                     b2Vec2 v = b2Body_GetLinearVelocity(phys.body);
                     v.y *= -1;
                     b2Body_SetLinearVelocity(phys.body, v);
-
                     break;
                 }
 
@@ -297,29 +242,6 @@
                 // --- Ball hits Floor ---
                 if (bagel::World::mask(e2).test(bagel::Component<FloorTag>::Bit)) {
                     std::cout << "Ball hit the floor!\n";
-                    bagel::World::addComponent(e1, breakout::DestroyedTag{});
-                    break;
-                }
-
-                // --- Ball hits Star ---
-                if (bagel::World::mask(e2).test(bagel::Component<StarPowerTag>::Bit)) {
-                    std::cout << "Ball hit star! Paddle gains laser power.\n";
-=======
-
-                    break;
-                }
-
-                // --- Ball hits Paddle ---
-                if (bagel::World::mask(e2).test(bagel::Component<PaddleControl>::Bit)) {
-                    std::cout << "Ball hit paddle! Inverting Y velocity.\n";
-                    auto& vel = bagel::World::getComponent<Velocity>(e1);
-                    vel.dy *= -1;
-                    break;
-                }
-
-                // --- Ball hits Floor ---
-                if (bagel::World::mask(e2).test(bagel::Component<FloorTag>::Bit)) {
-                    std::cout << "Ball hit the floor!\n";
                     if (!bagel::World::mask(e1).test(bagel::Component<DestroyedTag>::Bit)) {
                         bagel::World::addComponent(e1, breakout::DestroyedTag{});
                     }
@@ -340,22 +262,22 @@
                     }
 
                     bagel::World::addComponent(e2, breakout::DestroyedTag{});
-
-                    auto& vel = bagel::World::getComponent<Velocity>(e1);
-                    vel.dy *= -1;
+                    auto& phys = bagel::World::getComponent<PhysicsBody>(e1);
+                    b2Vec2 v = b2Body_GetLinearVelocity(phys.body);
+                    v.y *= -1;
+                    b2Body_SetLinearVelocity(phys.body, v);
                     break;
                 }
+
                 // --- Ball hits Heart ---
                 if (bagel::World::mask(e2).test(bagel::Component<HeartPowerTag>::Bit)) {
                     std::cout << "Ball hit heart! Paddle becomes wider.\n";
->>>>>>> 93cc9e73
 
                     for (bagel::id_type pid = 0; pid <= bagel::World::maxId().id; ++pid) {
                         bagel::ent_type paddle{pid};
                         if (bagel::World::mask(paddle).test(bagel::Component<PaddleControl>::Bit)) {
-<<<<<<< HEAD
-                            bagel::World::addComponent(paddle, breakout::PowerUpType{ePowerUpType::SHOTING_LASER});
-                            bagel::World::addComponent(paddle, breakout::TimedEffect{0.8f});
+                            bagel::World::addComponent(paddle, breakout::PowerUpType{breakout::ePowerUpType::WIDE_PADDLE});
+                            bagel::World::addComponent(paddle, breakout::TimedEffect{2.0f});
                             break;
                         }
                     }
@@ -367,42 +289,6 @@
                     b2Body_SetLinearVelocity(phys.body, v);
                     break;
                 }
-
-                // --- Ball hits Heart ---
-                if (bagel::World::mask(e2).test(bagel::Component<HeartPowerTag>::Bit)) {
-                    std::cout << "Ball hit heart! Paddle becomes wider.\n";
-
-                    for (bagel::id_type pid = 0; pid <= bagel::World::maxId().id; ++pid) {
-                        bagel::ent_type paddle{pid};
-                        if (bagel::World::mask(paddle).test(bagel::Component<PaddleControl>::Bit)) {
-                            bagel::World::addComponent(paddle, breakout::PowerUpType{breakout::ePowerUpType::WIDE_PADDLE});
-                            bagel::World::addComponent(paddle, breakout::TimedEffect{5.0f});
-                            break;
-                        }
-                    }
-
-                    bagel::World::addComponent(e2, breakout::DestroyedTag{});
-                    auto& phys = bagel::World::getComponent<PhysicsBody>(e1);
-                    b2Vec2 v = b2Body_GetLinearVelocity(phys.body);
-                    v.y *= -1;
-                    b2Body_SetLinearVelocity(phys.body, v);
-                    break;
-                }
-=======
-                            bagel::World::addComponent(paddle, breakout::PowerUpType{breakout::ePowerUpType::WIDE_PADDLE});
-                            bagel::World::addComponent(paddle, breakout::TimedEffect{2.0f});
-                            break;
-                        }
-                    }
-
-                    bagel::World::addComponent(e2, breakout::DestroyedTag{});
-
-                    auto& vel = bagel::World::getComponent<Velocity>(e1);
-                    vel.dy *= -1;
-                    break;
-                }
-
->>>>>>> 93cc9e73
             }
         }
     }
@@ -581,6 +467,11 @@
         }
     }
 
+
+
+
+
+
     /**
      * @brief Removes entities that are marked for deletion using the DestroyedTag component.
      */
@@ -780,17 +671,7 @@
     }
 
 
-    /**
-  * @brief Main game loop for the Breakout ECS-style game.
-  *
-  * Initializes all core entities (UI, paddle, ball, bricks),
-  * runs input, system updates, and rendering each frame.
-  * After 5 seconds, a star power-up is spawned that grants laser-shooting
-  * ability if collected by the paddle.
-  *
-  * @param ren SDL renderer for drawing.
-  * @param tex Texture sheet for all game sprites.
-  */
+
 /**
  * @brief Main game loop for the Breakout ECS-style game.
  *
@@ -809,12 +690,8 @@
     using namespace bagel;
 
     // === Initialization ===
-<<<<<<< HEAD
     PrepareBoxWorld();
     CreateWalls();
-    CreateUIManager();
-=======
->>>>>>> 93cc9e73
     CreatePaddle(SDL_SCANCODE_LEFT, SDL_SCANCODE_RIGHT);
     CreateBall();
     CreateFloor();
@@ -862,7 +739,6 @@
         elapsedTime += deltaTime;
 
         BreakAnimationSystem(deltaTime); // Animate broken bricks
-        PowerUpSystem(deltaTime);        // Handle laser timer and shooting
         PowerUpSystem(deltaTime);        // Handle laser timer and shooting
         PhysicsSystem(deltaTime);
         DestroySystem();                 // Remove entities with DestroyedTag
@@ -886,8 +762,7 @@
 
     };
 
-
-        /**
+    /**
      * @brief Renders all entities that have both Position and Sprite components.
      *
      * For paddles with PowerUpType::WIDE_PADDLE, the sprite is visually scaled wider and centered.
@@ -905,21 +780,6 @@
 
         for (id_type id = 0; id <= World::maxId().id; ++id) {
             ent_type ent{id};
-<<<<<<< HEAD
-            if (World::mask(ent).test(required)) {
-                const auto& pos = World::getComponent<Position>(ent);
-                const auto& sprite = World::getComponent<Sprite>(ent);
-                
-                SDL_FRect dst = {pos.x, pos.y, 40, 40};  // default
-                auto it = SPRITE_ATLAS.find(sprite.spriteID);
-                if (it != SPRITE_ATLAS.end()) {
-                    const SDL_FRect& src = it->second;
-                    dst.w = src.w * 0.7f;  // scale down width
-                    dst.h = src.h * 0.7f;  // scale down height
-                    if (sprite.spriteID == eSpriteID::BALL) {
-                        dst.w = src.w * 0.4f;  // scale down width
-                        dst.h = src.h * 0.4f;  // scale down height
-=======
             if (!World::mask(ent).test(required)) continue;
 
             const auto& pos = World::getComponent<Position>(ent);
@@ -953,7 +813,6 @@
 
                         // Center the paddle visually
                         drawX = pos.x - (scaledW - src.w * 0.7f) / 2.0f;
->>>>>>> 93cc9e73
                     }
                 }
             }
@@ -1132,4 +991,5 @@
         e.addAll(pos, vel, sprite, collider, tag);
         return e.entity().id;
     }
+
 } //namespace breakout;