--- conflicted
+++ resolved
@@ -416,17 +416,9 @@
     }
 }
 
-<<<<<<< HEAD
-=======
-
-
-
-
-
->>>>>>> 6992aaed
-    /**
- * @brief Removes entities that are marked for deletion using the DestroyedTag component.
- */
+    /**
+     * @brief Removes entities that are marked for deletion using the DestroyedTag component.
+     */
     void DestroySystem() {
         bagel::Mask required;
         required.set(bagel::Component<DestroyedTag>::Bit);
